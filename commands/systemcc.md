# /systemcc - The ONLY Command You Need

⚠️ **CRITICAL IMPLEMENTATION NOTE**: When executing /systemcc, you MUST visibly show the Lyra AI Prompt Optimization process to the user with the formatted output box. This is not optional - it's a core feature that demonstrates the value of the optimization process.

## Purpose
<<<<<<< HEAD
The `/systemcc` command is your single interface to ALL Claude capabilities:
1. **Automatically analyzes your project on first run** (no need for /analyze!)
2. Optimizes your request using Lyra AI
3. Automatically selects the best workflow
4. Executes EVERYTHING internally - no more manual commands
5. Completes your task end-to-end

**YOU NEVER NEED TO RUN**: `/analyze`, `/planner`, `/executer`, `/verifier`, `/agetos`, `/aidevtasks`, etc. 
**Everything is handled automatically by /systemcc!**
=======
The `/systemcc` command is the master router that:
1. Optimizes all prompts using Lyra universal middleware (ALWAYS SHOW THIS)
2. Intelligently routes to the most appropriate subsystem
3. Provides access to all workflows: Agent OS, AI Dev Tasks, Complete System, Orchestrated, and Phase-based
4. Allows manual workflow selection when needed
>>>>>>> c4225ded

## How It Works

When you use `/systemcc "your task description"`, the system will:

1. **Universal Lyra Optimization**:
   - Apply Lyra middleware from `middleware/lyra-universal.md`
   - Transform vague requests into precision-crafted prompts
   - Generate complexity score and workflow suggestions
   - Ensure complete specifications for any workflow

2. **Analyze Context Size** (HIGHEST PRIORITY):
   - Current conversation token count
   - Number of files already loaded
   - Project size and complexity
   - Predicted context growth

3. **Analyze Task Complexity**:
   - Scope of changes (single file vs multi-file)
   - Type of task (bug fix, feature, architecture change)
   - Risk level and dependencies
   - Required validation depth

4. **Auto-Select Workflow**:
   - **Agent OS (/agetos)** for project initialization and standards
   - **AI Dev Tasks (/aidevtasks)** for PRD-based feature development
   - **Phase-Based (/taskit)** for large contexts or complex multi-hour tasks
   - **Complete System** for complex, multi-phase validation tasks
   - **Orchestrated-Only** for simpler, focused tasks

5. **Automatically Execute Selected Workflow** with the **Automated Workflow Executor**:
   - All agents run sequentially without manual commands
   - Real-time progress updates
   - User input only when needed
   - Complete end-to-end execution

## Usage

### The ONLY Way to Use This:
```bash
# Just use this for EVERYTHING:
/systemcc "what you want done"

# That's it! First run will auto-analyze, then proceed with your task
```

### Examples:
```bash
/systemcc "fix the login button color"
/systemcc "add user authentication system"
/systemcc "refactor the payment module"
/systemcc "create a dashboard for analytics"
/systemcc "optimize database queries"
```

**That's it!** Claude figures out:
- Simple fix? → Runs 3-agent workflow internally
- Complex feature? → Runs 6-agent workflow internally
- New feature? → Creates PRD, tasks, implements internally
- Large codebase? → Uses phase-based approach internally

**YOU DON'T NEED TO KNOW OR SPECIFY THE WORKFLOW!**

## Lyra Prompt Optimization (First Step)

When `/systemcc` is invoked, Lyra first optimizes the user's prompt using the 4-D methodology:

### The 4-D Methodology for Claude Code

1. **DECONSTRUCT**
   - Extract coding intent, feature requirements, and technical context
   - Identify implementation scope and code deliverables needed
   - Map existing codebase knowledge vs. new requirements

2. **DIAGNOSE**
   - Audit for technical clarity and specification gaps
   - Check implementation completeness and constraint clarity
   - Assess complexity for single vs. multi-agent approach

3. **DEVELOP**
   - Select optimal techniques based on request type:
     - Bug Fixes → Precise error context + systematic debugging
     - Feature Development → Clear requirements + implementation scope
     - Refactoring → Architecture goals + code quality standards
     - UI/UX → Design principles + user experience objectives
   - Assign appropriate developer expertise level
   - Structure for Claude Code's agentic capabilities

4. **DELIVER**
   - Construct development-focused prompt
   - Specify complete code delivery expectations
   - Provide implementation and testing guidance

### Optimization Techniques
- **Foundation**: Developer role assignment, technical context, deliverable specs, implementation scope
- **Advanced**: Multi-agent workflows, systematic debugging, architecture planning, code quality frameworks
- **Claude Code Specific**:
  - Leverage existing project context awareness
  - Specify complete code delivery (never partial implementations)
  - Structure multi-step development processes
  - Enable parallel agent generation when beneficial

### Auto-Detection Logic
```python
def detect_prompt_mode(task_description):
    # Simple fixes/features → BASIC mode
    if is_simple_task(task_description):
        return "BASIC"
    # Complex architecture/multi-component → DETAIL mode
    elif is_complex_task(task_description):
        return "DETAIL"
    else:
        # Inform user with override option
        return prompt_user_for_mode()
```

### Lyra Response Formats

**For Simple Tasks (BASIC mode):**
```
**Your Optimized Prompt:**
[Development-focused prompt with specific requirements]

**What Changed:** [Key technical improvements made]
```

**For Complex Tasks (DETAIL mode):**
```
**Your Optimized Prompt:**
[Comprehensive development prompt with detailed specifications]

**Key Improvements:**
- [Technical clarity enhancements]
- [Specification additions]
- [Context leveraging]

**Techniques Applied:** [Development methodologies used]

**Pro Tip:** [Claude Code specific guidance]
```

## Implementation Instructions

When this command is invoked:

<<<<<<< HEAD
1. **First-Run Detection**:
   ```
   - Check for ClaudeFiles/.analysis-status file
   - If not exists:
     → Display: "🔍 First time in this project - running analysis first..."
     → Execute lightweight project analysis
     → Create .analysis-status with project info
     → Display: "✅ Analysis complete! Now proceeding with your task..."
   - If exists:
     → Skip analysis and proceed normally
   ```

2. **Prompt Optimization with Lyra**:
=======
1. **Prompt Optimization with Lyra** (ALWAYS SHOW THIS TO USER):
>>>>>>> c4225ded
   ```
   CRITICAL: You MUST show the Lyra optimization process to the user with proper formatting.
   
   Display Format:
   ═══════════════════════════════════════════════════════════════
   🎯 LYRA AI PROMPT OPTIMIZATION
   ═══════════════════════════════════════════════════════════════
   
   📝 Original Request:
   "[user's raw prompt]"
   
   🔍 Analysis Phase:
   - Deconstructing intent...
   - Diagnosing gaps...
   - Developing enhancements...
   - Delivering optimized prompt...
   
   ✨ Optimized Prompt:
   "[enhanced prompt with complete specifications]"
   
   📊 Optimization Details:
   - Mode: [BASIC/DETAIL]
   - Complexity Score: [1-10]
   - Improvements Applied: [number]
   
   🔧 Key Enhancements:
   • [Enhancement 1]
   • [Enhancement 2]
   • [Enhancement 3]
   
   ═══════════════════════════════════════════════════════════════
   
   Implementation steps:
   - Analyze user's raw prompt
   - Apply 4-D methodology (Deconstruct, Diagnose, Develop, Deliver)
   - Auto-detect complexity for BASIC or DETAIL mode
   - Transform into precision-crafted development prompt
   - ALWAYS present the formatted output above to user
   ```

2. **Workflow Selection Transparency**:
   ```
   🧠 Analyzing: "[task description]"
   
   📊 Task Analysis:
      - Complexity: [High/Medium/Low] ([score]/10)
      - Scope: [X files, Y components affected]
      - Risk Level: [High/Medium/Low] (security/breaking changes)
      - Estimated Time: [15-30min/45-60min/2+ hours]
   
   📋 Selected Approach: [Workflow Name]
      ↳ Why: [Clear reasoning for selection]
      ↳ Process: [Brief overview of phases]
   
   Ready to proceed? (yes/adjust/explain more)
   ```

3. **Context Analysis** (Second Priority):
   ```
   - Check current context size (tokens)
   - Count loaded files and their sizes
   - Evaluate project size (file count)
   - Assess conversation history length
   - Predict context growth for the task
   ```

4. **Task Analysis** (Using Optimized Prompt):
   ```
   - Parse the optimized task description
   - Check for keywords indicating complexity
   - Evaluate scope indicators
   - Consider risk factors
   - Estimate time requirements
   ```

5. **Specification Gathering** (When Needed):
   ```
   - Use middleware/specification-gatherer.md
   - Collect all requirements upfront
   - Show only relevant question categories
   - Provide smart defaults
   - Pass complete specs to workflow
   ```

4. **Enhanced Decision Matrix**:
   ```
   Agent OS (/agetos) Indicators:
   - Keywords: "setup", "initialize", "standards", "conventions", "project structure"
   - New project initialization
   - Coding standards establishment
   - Development workflow setup
   - Tool configuration
   - Team conventions
   
   AI Dev Tasks (/aidevtasks) Indicators:
   - Keywords: "build feature", "create system", "product", "user story"
   - Feature development from scratch
   - Complex user-facing functionality
   - Needs detailed requirements
   - Benefits from PRD approach
   - Multi-component features
   
   Phase-Based (/taskit) Indicators:
   - Context already > 30,000 tokens
   - More than 10 files loaded
   - Project has 100+ files
   - Task touches 5+ modules
   - Estimated time > 60 minutes
   - Keywords: "entire", "all", "across", "throughout", "migrate"
   
   Complete System Indicators:
   - Keywords: "architecture", "refactor", "security", "performance"
   - Multi-system integration (< 5 modules)
   - Database schema changes
   - API design changes
   - High-risk modifications
   - Needs thorough validation
   
   Orchestrated-Only Indicators:
   - Keywords: "fix", "update", "tweak", "adjust", "simple"
   - Single component changes
   - UI text updates
   - Configuration changes
   - Style adjustments
   - Bug fixes
   ```

5. **Execute Workflow Automatically** (With Optimized Prompt):
   ```
   # Claude executes everything internally - no exposed commands!
   
   IF detected_type == 'project_setup':
     Internal: Agent OS workflow
     Process: Analyze → Architect → Build → Document
   ELIF detected_type == 'feature_development':
     Internal: AI Dev Tasks workflow
     Process: Create PRD → Generate Tasks → Implement
   ELIF context_size > 30000 OR predicted_context_large:
     Internal: Phase-based workflow
     Process: Decompose → Execute Phases → Integrate
   ELIF estimated_time > 60_minutes:
     Internal: Phase-based workflow
     Process: Break into manageable phases
   ELIF complexity_score > 5:
     Internal: Complete 6-agent workflow
     Process: Strategic Plan → Implementation → Validation → Testing → Documentation → Deployment
   ELSE:
     Internal: Streamlined 3-agent workflow
     Process: Analyze → Implement → Review
   
   # User sees progress but NEVER needs to run commands!
   ```

## Enhanced Context-Aware Decision Engine

```python
def analyze_for_workflow_selection(task_description, context_info, lyra_metadata):
    # Use Lyra universal middleware first
    lyra_result = lyra_optimize({
        'command': 'systemcc',
        'prompt': task_description,
        'context': context_info
    })
    
    # Initialize scoring system
    scores = {
        'complexity': 0,
        'risk': 0,
        'scope': 0,
        'context_size': 0,
        'time_estimate': 0
    }
    
    # Multi-factor analysis
    analysis = perform_comprehensive_analysis(task_description, context_info, lyra_result)
    
    # PRIORITY 1: Context-based routing (overrides everything)
    if context_info['current_tokens'] > 30000:
        return ('taskit', 'Context size exceeds optimal threshold', analysis)
    
    if context_info['loaded_files'] > 10:
        return ('taskit', 'Too many files in context', analysis)
    
    # PRIORITY 2: Pattern-based detection
    detected_patterns = detect_patterns(task_description, context_info)
    
    # PRIORITY 3: Risk assessment
    risk_level = assess_risk(task_description, detected_patterns)
    
    # PRIORITY 4: Intelligent workflow selection
    workflow = select_optimal_workflow(analysis, detected_patterns, risk_level)
    
    return (workflow.name, workflow.reason, analysis)

def perform_comprehensive_analysis(task_desc, context, lyra_result):
    """Multi-dimensional task analysis"""
    return {
        'complexity_score': calculate_complexity(task_desc, lyra_result),
        'affected_components': identify_affected_components(task_desc),
        'risk_factors': identify_risks(task_desc),
        'estimated_duration': estimate_duration(task_desc, context),
        'pattern_matches': find_codebase_patterns(task_desc),
        'security_implications': check_security_impact(task_desc),
        'breaking_changes': detect_breaking_changes(task_desc)
    }

def calculate_complexity(task_desc, lyra_result):
    """Advanced complexity scoring beyond keywords"""
    factors = {
        'technical_depth': analyze_technical_requirements(task_desc),
        'integration_points': count_integration_points(task_desc),
        'data_complexity': assess_data_operations(task_desc),
        'ui_complexity': assess_ui_requirements(task_desc),
        'testing_needs': evaluate_testing_requirements(task_desc)
    }
    
    # Weight and combine factors
    weighted_score = sum(factors[k] * WEIGHTS[k] for k in factors)
    return min(10, weighted_score + lyra_result.metadata.complexity_score)

def select_optimal_workflow(analysis, patterns, risk):
    """Intelligent workflow selection based on multiple factors"""
    
    # High risk always gets full validation
    if risk.level == 'HIGH':
        return Workflow('complete_system', 
                       f'High-risk changes require comprehensive validation: {risk.reasons}')
    
    # Feature development with unclear requirements
    if analysis['complexity_score'] > 6 and 'feature' in patterns:
        return Workflow('aidevtasks', 
                       'Complex feature benefits from PRD-based approach')
    
    # Large scope but well-defined
    if analysis['affected_components'] > 5 and analysis['complexity_score'] < 7:
        return Workflow('taskit', 
                       'Large scope benefits from phase-based execution')
    
    # Simple, low-risk changes
    if analysis['complexity_score'] < 4 and risk.level == 'LOW':
        return Workflow('orchestrated', 
                       'Simple task suitable for streamlined execution')
    
    # Default to complete system for safety
    return Workflow('complete_system', 
                   'Comprehensive approach for balanced risk/complexity')
```

## Integration with Unified System

This master router integrates all subsystems:

### Workflows Available
1. **Agent OS** (`workflows/agent-os/`) - Project initialization and standards
2. **AI Dev Tasks** (`workflows/ai-dev-tasks/`) - PRD-based development
3. **Complete System** (`workflows/complete-system/`) - 6-agent validation
4. **Orchestrated** (`workflows/orchestrated-only/`) - Streamlined execution
5. **Phase-Based** (`workflows/phase-based-workflow/`) - Context management

### Universal Components
- **Lyra Middleware** (`middleware/lyra-universal.md`) - Applied to all commands
- **ClaudeFiles Organization** - Unified output structure
- **Git Integration** - Consistent across all workflows

### Internal Workflow Handling
**These happen automatically inside Claude - you never run these:**
- Agent OS workflow - For project setup and standards
- AI Dev Tasks - For feature development with PRDs
- Phase-based execution - For large contexts
- Complete system - For complex validations
- Orchestrated workflow - For quick fixes

**Claude runs these internally based on your task!**

## Automated Workflow Execution

All workflows now use the **Automated Workflow Executor** (`middleware/automated-workflow-executor.md`) to provide:

### Automatic Agent Sequencing
- **Complete System**: PLANNER → EXECUTER → VERIFIER → TESTER → DOCUMENTER → UPDATER
- **Orchestrated**: Orchestrator → Developer → Reviewer
- **Agent OS**: Analyze → Architect → Build → Document
- **AI Dev Tasks**: Create PRD → Generate Tasks → Process Tasks
- **Phase-Based**: Decompose → Execute Phases → Integrate Results

### Progress Tracking
```
🚀 Starting Complete System Workflow...
✅ PLANNER: Strategic analysis complete (1/6)
🔄 EXECUTER: Implementing solution... (2/6)
✅ EXECUTER: Implementation complete (2/6)
🔄 VERIFIER: Running quality checks... (3/6)
```

### Smart User Interactions
The system only pauses for input when:
1. **Specifications Needed**: "What fields should the form have?"
2. **Technical Choices**: "PostgreSQL or MySQL for database?"
3. **Feature Clarification**: "Should this work offline?"
4. **Context Required**: "What's your authentication system?"

**NEVER asks you to run commands!**

Example:
```
User: /systemcc "add product search"

Claude: 🚀 Analyzing your request...

❓ I need some details about the search functionality:
1. What fields should be searchable? (name, description, tags, etc.)
2. Do you need filters? (price range, category, etc.)
3. Should it support fuzzy matching?

User: Name and description, yes filters for price and category, yes fuzzy matching

Claude: 🔄 Phase 1/6: Designing search architecture...
[Continues automatically through ALL phases]
```

## Benefits of Unified System

1. **Universal Prompt Optimization** - Lyra enhances all commands
2. **Intelligent Routing** - Automatically selects best workflow
3. **Complete Integration** - Access to all tools from one command
4. **Flexibility** - Force specific workflows when needed
5. **Backward Compatible** - All existing commands still work
6. **Context Aware** - Manages large codebases efficiently
7. **Quality First** - Right validation level for each task
8. **Fully Automated** - All workflows execute end-to-end without manual commands
9. **Smart Interactions** - Only asks for input when truly needed
10. **Seamless Experience** - Focus on requirements, not process

## Examples

### Example 1: Agent OS Detection
```
User: /systemcc "setup coding standards for our Python project"

═══════════════════════════════════════════════════════════════
🎯 LYRA AI PROMPT OPTIMIZATION
═══════════════════════════════════════════════════════════════

📝 Original Request:
"setup coding standards for our Python project"

🔍 Analysis Phase:
- Deconstructing intent...
- Diagnosing gaps...
- Developing enhancements...
- Delivering optimized prompt...

✨ Optimized Prompt:
"Initialize comprehensive coding standards for Python project including: Black formatter configuration, Flake8 linting rules with custom exceptions, pre-commit hooks for code quality, pytest configuration with coverage requirements, type checking with mypy, documentation standards with docstring conventions, and CI/CD integration. Create team-specific style guide aligned with PEP 8."

📊 Optimization Details:
- Mode: DETAIL
- Complexity Score: 6
- Improvements Applied: 8

🔧 Key Enhancements:
• Added specific Python tooling (Black, Flake8, mypy)
• Included pre-commit hooks for enforcement
• Specified documentation standards
• Added CI/CD integration requirements

═══════════════════════════════════════════════════════════════

Step 2 - Workflow Detection:
- Keywords detected: "setup", "standards"
- Project initialization task identified
→ Routing to Agent OS workflow

Executing: /agetos "[optimized prompt]"
Reason: Project standards and initialization
```

### Example 2: AI Dev Tasks Detection
```
User: /systemcc "build a user dashboard with analytics"

Step 1 - Lyra Universal Optimization:
Original: "build a user dashboard with analytics"
Optimized: "Build comprehensive user dashboard feature with real-time analytics. Requirements: 1) Dashboard layout with customizable widgets, 2) Analytics visualizations using Chart.js for metrics like user activity, revenue, engagement, 3) Date range filtering, 4) Export functionality for reports, 5) Responsive design for mobile/tablet, 6) Performance: <2s load time with lazy loading, 7) Role-based widget visibility. Deliver complete frontend components and backend APIs with tests."

Step 2 - Workflow Detection:
- Keywords detected: "build feature", "dashboard"
- Complex user-facing feature identified
→ Routing to AI Dev Tasks for PRD approach

Executing: /aidevtasks create-prd "[optimized prompt]"
Reason: Complex feature benefits from PRD-based development
```

### Example 3: Large Context Detection
```
User: /systemcc "refactor authentication across all services"

Step 1 - Lyra Prompt Optimization:
Original: "refactor authentication across all services"
Optimized: "As a senior fullstack engineer, refactor the authentication system across all microservices to implement OAuth 2.0 with JWT tokens. Requirements: 1) Maintain backward compatibility during migration, 2) Implement centralized auth service, 3) Update all service endpoints with new auth middleware, 4) Add comprehensive tests for auth flows. Deliver complete, production-ready code with proper error handling and logging."

Step 2 - Context Analysis:
- Current context: 42,000 tokens ✓
- Project size: 250+ files ✓
- Cross-cutting changes ✓
→ Using Phase-Based Approach for optimal context management

Executing: /taskit "[optimized prompt]"
Reason: Large context requires phase decomposition
```

### Example 2: Complex Task (Normal Context)
```
User: /systemcc "implement real-time chat with WebSocket support"

Step 1 - Lyra Prompt Optimization:
Original: "implement real-time chat with WebSocket support"
Optimized: "As a senior fullstack developer, implement a production-ready real-time chat system using WebSocket. Requirements: 1) Client-side: React component with message UI, typing indicators, online status, 2) Server-side: WebSocket server with Socket.io, message persistence, room management, 3) Features: 1-to-1 and group chat, message history, reconnection handling, 4) Security: Authentication, rate limiting, input sanitization. Deliver complete implementation with both frontend and backend code, including error handling and tests."

Step 2 - Context Analysis:
- Current context: 8,000 tokens
- Estimated duration: 45 minutes

Step 3 - Task Analysis:
- Multi-file changes required ✓
- New technology integration ✓
- Security considerations ✓
→ Selecting Complete System Workflow

Executing: /planner "[optimized prompt]"
```

### Example 3: Simple Task (Any Context)
```
User: /systemcc "update button color to match new brand guidelines"

═══════════════════════════════════════════════════════════════
🎯 LYRA AI PROMPT OPTIMIZATION
═══════════════════════════════════════════════════════════════

📝 Original Request:
"update button color to match new brand guidelines"

🔍 Analysis Phase:
- Deconstructing intent...
- Diagnosing gaps...
- Developing enhancements...
- Delivering optimized prompt...

✨ Optimized Prompt:
"Update all button components to use the new brand color palette. Primary buttons: #007AFF, Secondary: #5856D6, Destructive: #FF3B30. Ensure proper hover states, disabled states, and maintain WCAG AA contrast ratios. Update any related CSS variables and theme configurations."

📊 Optimization Details:
- Mode: BASIC
- Complexity Score: 2
- Improvements Applied: 4

🔧 Key Enhancements:
• Added specific color values for clarity
• Included accessibility requirements (WCAG)
• Specified button states to update
• Added CSS variable update reminder

═══════════════════════════════════════════════════════════════

Step 2 - Context Analysis:
- Task scope: Single file
- No context accumulation

Step 3 - Task Analysis:
- Style-only modification ✓
- Low risk ✓
- Minimal testing ✓
→ Selecting Orchestrated-Only Workflow

Executing: /orchestrated "[optimized prompt]"
```

### Example 6: Growing Context Trigger
```
User: /systemcc "add export functionality to all data tables"

Step 1 - Lyra Universal Optimization:
Original: "add export functionality to all data tables"
Optimized: "Add comprehensive export functionality to all data tables across the application. Requirements: 1) Support formats: CSV, Excel, PDF, JSON, 2) Handle large datasets with streaming, 3) Preserve formatting and filters, 4) Include column selection UI, 5) Background job processing for large exports, 6) Email delivery option, 7) Apply to all existing table components. Maintain consistent UX across all tables."

Step 2 - Context Analysis:
- Current context: 28,000 tokens (near limit)
- Task touches 8 different modules ✓
- Predicted final context: 50,000+ tokens ✓
→ Using Phase-Based Approach to prevent context overload

Executing: /taskit "[optimized prompt]"
Reason: Predicted context growth requires phases
```

### Example 7: Forced Workflow Selection
```
User: /systemcc --workflow=complete "add user preferences"

Step 1 - Lyra Universal Optimization:
[Optimization happens regardless of forced workflow]

Step 2 - Workflow Detection:
- Forced workflow flag detected: --workflow=complete
→ Bypassing auto-detection

Executing: /planner "[optimized prompt]"
Reason: User specified complete system workflow
```

## Error Handling

If the system cannot determine complexity:
1. Present analysis to user
2. Ask for workflow preference
3. Provide recommendation based on partial analysis

## Future Enhancements

- Machine learning-based complexity detection
- Historical task analysis for better predictions
- Custom complexity rules per project
- Integration with /taskit for phase-based execution<|MERGE_RESOLUTION|>--- conflicted
+++ resolved
@@ -3,23 +3,18 @@
 ⚠️ **CRITICAL IMPLEMENTATION NOTE**: When executing /systemcc, you MUST visibly show the Lyra AI Prompt Optimization process to the user with the formatted output box. This is not optional - it's a core feature that demonstrates the value of the optimization process.
 
 ## Purpose
-<<<<<<< HEAD
-The `/systemcc` command is your single interface to ALL Claude capabilities:
+
+The `/systemcc` command is the master router that:
 1. **Automatically analyzes your project on first run** (no need for /analyze!)
-2. Optimizes your request using Lyra AI
-3. Automatically selects the best workflow
-4. Executes EVERYTHING internally - no more manual commands
-5. Completes your task end-to-end
+2. Optimizes your request using Lyra AI (ALWAYS SHOW THIS)
+3. Intelligently routes to the most appropriate subsystem
+4. Provides access to all workflows: Agent OS, AI Dev Tasks, Complete System, Orchestrated, and Phase-based
+5. Automatically selects the best workflow
+6. Executes EVERYTHING internally - no more manual commands
+7. Completes your task end-to-end
 
 **YOU NEVER NEED TO RUN**: `/analyze`, `/planner`, `/executer`, `/verifier`, `/agetos`, `/aidevtasks`, etc. 
 **Everything is handled automatically by /systemcc!**
-=======
-The `/systemcc` command is the master router that:
-1. Optimizes all prompts using Lyra universal middleware (ALWAYS SHOW THIS)
-2. Intelligently routes to the most appropriate subsystem
-3. Provides access to all workflows: Agent OS, AI Dev Tasks, Complete System, Orchestrated, and Phase-based
-4. Allows manual workflow selection when needed
->>>>>>> c4225ded
 
 ## How It Works
 
@@ -165,7 +160,6 @@
 
 When this command is invoked:
 
-<<<<<<< HEAD
 1. **First-Run Detection**:
    ```
    - Check for ClaudeFiles/.analysis-status file
@@ -178,10 +172,7 @@
      → Skip analysis and proceed normally
    ```
 
-2. **Prompt Optimization with Lyra**:
-=======
-1. **Prompt Optimization with Lyra** (ALWAYS SHOW THIS TO USER):
->>>>>>> c4225ded
+2. **Prompt Optimization with Lyra** (ALWAYS SHOW THIS TO USER):
    ```
    CRITICAL: You MUST show the Lyra optimization process to the user with proper formatting.
    
@@ -222,7 +213,7 @@
    - ALWAYS present the formatted output above to user
    ```
 
-2. **Workflow Selection Transparency**:
+3. **Workflow Selection Transparency**:
    ```
    🧠 Analyzing: "[task description]"
    
@@ -239,7 +230,7 @@
    Ready to proceed? (yes/adjust/explain more)
    ```
 
-3. **Context Analysis** (Second Priority):
+4. **Context Analysis** (Second Priority):
    ```
    - Check current context size (tokens)
    - Count loaded files and their sizes
@@ -248,7 +239,7 @@
    - Predict context growth for the task
    ```
 
-4. **Task Analysis** (Using Optimized Prompt):
+5. **Task Analysis** (Using Optimized Prompt):
    ```
    - Parse the optimized task description
    - Check for keywords indicating complexity
@@ -257,7 +248,7 @@
    - Estimate time requirements
    ```
 
-5. **Specification Gathering** (When Needed):
+6. **Specification Gathering** (When Needed):
    ```
    - Use middleware/specification-gatherer.md
    - Collect all requirements upfront
@@ -266,7 +257,7 @@
    - Pass complete specs to workflow
    ```
 
-4. **Enhanced Decision Matrix**:
+7. **Enhanced Decision Matrix**:
    ```
    Agent OS (/agetos) Indicators:
    - Keywords: "setup", "initialize", "standards", "conventions", "project structure"
@@ -309,7 +300,7 @@
    - Bug fixes
    ```
 
-5. **Execute Workflow Automatically** (With Optimized Prompt):
+8. **Execute Workflow Automatically** (With Optimized Prompt):
    ```
    # Claude executes everything internally - no exposed commands!
    
@@ -594,7 +585,7 @@
 Reason: Large context requires phase decomposition
 ```
 
-### Example 2: Complex Task (Normal Context)
+### Example 4: Complex Task (Normal Context)
 ```
 User: /systemcc "implement real-time chat with WebSocket support"
 
@@ -615,7 +606,7 @@
 Executing: /planner "[optimized prompt]"
 ```
 
-### Example 3: Simple Task (Any Context)
+### Example 5: Simple Task (Any Context)
 ```
 User: /systemcc "update button color to match new brand guidelines"
 
