--- conflicted
+++ resolved
@@ -1,9 +1,7 @@
 # CLAUDE.md - Claude Agent System
-
 This file provides project-specific guidance to Claude Code when working in this repository.
 
 ## Project Overview
-
 This is the Claude Agent System repository - a comprehensive multi-agent workflow system for structured development. 
 
 ## How to Use This System
@@ -18,12 +16,9 @@
 ### Workflow Files Location
 - **Complete System**: `complete-system/` directory contains all agent documentation
 - **Orchestrated Only**: `orchestrated-only/` directory contains streamlined workflow
-<<<<<<< HEAD
 - **Phase-Based Workflow**: `phase-based-workflow/` directory contains task decomposition system
 - **Commands**: `commands/` directory contains all command implementations
 - **Git Workflows**: `create-worktree.md` and `wt-alias-setup.md` for branch management
-=======
->>>>>>> c345be52
 
 ## Agent System Commands
 
@@ -54,9 +49,7 @@
 /orchestrated "implement simple feature"
 ```
 
-
 ## Important Files
-
 - `README-AGENT-SYSTEM.md` - Main guide for choosing workflow complexity
 - `complete-system/` - Full six-agent workflow documentation
   - `claude-agents-workflow.md` - System overview
@@ -66,7 +59,6 @@
   - `tester-agent.md` - Testing protocols
   - `documenter-agent.md` - Documentation patterns
 - `orchestrated-only/m-orchestrated-dev.md` - Streamlined workflow
-<<<<<<< HEAD
 - `phase-based-workflow/` - Phase-based task execution
   - `README.md` - Comprehensive guide to phase-based development
   - `taskit.md` - Technical implementation details
@@ -76,8 +68,6 @@
   - `examples.md` - Usage examples and scenarios
 - `create-worktree.md` - Git worktree workflow
 - `wt-alias-setup.md` - Bash alias configuration
-=======
->>>>>>> c345be52
 
 ## Development Guidelines
 
